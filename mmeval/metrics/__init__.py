# Copyright (c) OpenMMLab. All rights reserved.

from .accuracy import Accuracy
from .ava_map import AVAMeanAP
from .bleu import BLEU
from .coco_detection import COCODetectionMetric
<<<<<<< HEAD
from .dota_map import DOTAMeanAP
=======
from .connectivity_error import ConnectivityError
>>>>>>> e635ba63
from .end_point_error import EndPointError
from .f_metric import F1Metric
from .gradient_error import GradientError
from .hmean_iou import HmeanIoU
from .mae import MAE
from .matting_mse import MattingMSE
from .mean_iou import MeanIoU
from .mse import MSE
from .multi_label import AveragePrecision, MultiLabelMetric
from .oid_map import OIDMeanAP
from .pck_accuracy import JhmdbPCKAccuracy, MpiiPCKAccuracy, PCKAccuracy
from .proposal_recall import ProposalRecall
from .psnr import PSNR
from .sad import SAD
from .single_label import SingleLabelMetric
from .snr import SNR
from .ssim import SSIM
from .voc_map import VOCMeanAP

__all__ = [
    'Accuracy', 'MeanIoU', 'VOCMeanAP', 'OIDMeanAP', 'EndPointError',
    'F1Metric', 'HmeanIoU', 'SingleLabelMetric', 'COCODetectionMetric',
    'PCKAccuracy', 'MpiiPCKAccuracy', 'JhmdbPCKAccuracy', 'ProposalRecall',
    'PSNR', 'MAE', 'MSE', 'SSIM', 'SNR', 'MultiLabelMetric',
<<<<<<< HEAD
    'AveragePrecision', 'AVAMeanAP', 'BLEU', 'DOTAMeanAP'
=======
    'AveragePrecision', 'AVAMeanAP', 'BLEU', 'SAD', 'GradientError',
    'MattingMSE', 'ConnectivityError'
>>>>>>> e635ba63
]<|MERGE_RESOLUTION|>--- conflicted
+++ resolved
@@ -4,11 +4,8 @@
 from .ava_map import AVAMeanAP
 from .bleu import BLEU
 from .coco_detection import COCODetectionMetric
-<<<<<<< HEAD
+from .connectivity_error import ConnectivityError
 from .dota_map import DOTAMeanAP
-=======
-from .connectivity_error import ConnectivityError
->>>>>>> e635ba63
 from .end_point_error import EndPointError
 from .f_metric import F1Metric
 from .gradient_error import GradientError
@@ -33,10 +30,6 @@
     'F1Metric', 'HmeanIoU', 'SingleLabelMetric', 'COCODetectionMetric',
     'PCKAccuracy', 'MpiiPCKAccuracy', 'JhmdbPCKAccuracy', 'ProposalRecall',
     'PSNR', 'MAE', 'MSE', 'SSIM', 'SNR', 'MultiLabelMetric',
-<<<<<<< HEAD
-    'AveragePrecision', 'AVAMeanAP', 'BLEU', 'DOTAMeanAP'
-=======
-    'AveragePrecision', 'AVAMeanAP', 'BLEU', 'SAD', 'GradientError',
-    'MattingMSE', 'ConnectivityError'
->>>>>>> e635ba63
+    'AveragePrecision', 'AVAMeanAP', 'BLEU', 'DOTAMeanAP', 'SAD',
+    'GradientError', 'MattingMSE', 'ConnectivityError'
 ]